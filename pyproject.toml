--- conflicted
+++ resolved
@@ -50,18 +50,12 @@
 mypy = "^1.8.0"
 types-python-dateutil = "^2.8.19.20240106"
 types-markdown = "^3.5.0.20240129"
-<<<<<<< HEAD
-ruff = "^0.2.1"
-=======
 pytest-cov = "^4.1.0"
 ruff = "^0.3.0"
->>>>>>> 96977283
 python-dotenv = "^1.0.1"
 jupyter = "^1.0.0"
 ipykernel = "^6.29.2"
 pre-commit = "^3.6.2"
-<<<<<<< HEAD
-boto3-stubs = "^1.34.48"
 freezegun = "^1.2.2"
 pep8-naming = "^0.13.3"
 bandit = "^1.7.5"
@@ -69,10 +63,8 @@
 types-python-jose = "^3.3.4.8"
 detect-secrets = "^1.4.0"
 types-pytz = "^2024.1.0.20240203"
-=======
 boto3-stubs = "^1.34.53"
 
->>>>>>> 96977283
 
 [tool.poetry.group.streamlit-app.dependencies]
 streamlit = "^1.31.1"
