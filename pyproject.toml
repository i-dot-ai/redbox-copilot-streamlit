--- conflicted
+++ resolved
@@ -1,10 +1,6 @@
 [tool.ruff]
 line-length = 120
 target-version = 'py311'
-
-#[tool.pytest.ini_options]
-#DJANGO_SETTINGS_MODULE = "redbox_app.settings"
-#env = ["ENVIRONMENT=TEST",]
 
 [tool.poetry]
 name = "redbox"
@@ -55,7 +51,6 @@
 jupyter = "^1.0.0"
 ipykernel = "^6.29.2"
 pre-commit = "^3.6.2"
-<<<<<<< HEAD
 freezegun = "^1.2.2"
 pep8-naming = "^0.13.3"
 bandit = "^1.7.5"
@@ -63,10 +58,7 @@
 types-python-jose = "^3.3.4.8"
 detect-secrets = "^1.4.0"
 types-pytz = "^2024.1.0.20240203"
-boto3-stubs = "^1.34.53"
-=======
 boto3-stubs = "^1.34.54"
->>>>>>> 78a41a56
 
 
 [tool.poetry.group.streamlit-app.dependencies]
