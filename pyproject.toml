--- conflicted
+++ resolved
@@ -51,7 +51,6 @@
 jupyter = "^1.0.0"
 ipykernel = "^6.29.2"
 pre-commit = "^3.6.2"
-<<<<<<< HEAD
 freezegun = "^1.2.2"
 pep8-naming = "^0.13.3"
 bandit = "^1.7.5"
@@ -59,10 +58,7 @@
 types-python-jose = "^3.3.4.8"
 detect-secrets = "^1.4.0"
 types-pytz = "^2024.1.0.20240203"
-boto3-stubs = "^1.34.54"
-=======
 boto3-stubs = "^1.34.55"
->>>>>>> d00b308a
 
 
 [tool.poetry.group.streamlit-app.dependencies]
