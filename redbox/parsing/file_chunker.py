from langchain_core.embeddings.embeddings import Embeddings

from redbox.models.file import Chunk, ContentType, File
from redbox.models.settings import Settings
from redbox.parsing.chunk_clustering import cluster_chunks
from redbox.parsing.chunkers import other_chunker
from botocore.client import BaseClient


class FileChunker:
    """A class to wrap unstructured and generate compliant chunks from files"""

<<<<<<< HEAD
    def __init__(self, s3_client: BaseClient, bucket_name: str, embedding_model: SentenceTransformer = None):
=======
    def __init__(self, embedding_model: Embeddings = None):
>>>>>>> b7c47747
        self.supported_file_types = [content_type.value for content_type in ContentType]
        self.embedding_model = embedding_model
        self.s3_client = s3_client
        self.bucket_name = bucket_name

    def chunk_file(
        self,
        file: File,
        chunk_clustering: bool = True,
    ) -> list[Chunk]:
        """_summary_

        Args:
            file (File): The file to read, analyse layout and chunk.
            file_url (str): The authenticated url of the file to fetch, analyse layout and chunk.
            chunk_clustering (bool): Whether to merge small semantically similar chunks.
                Defaults to True.
        Raises:
            ValueError: Will raise when a file is not supported.

        Returns:
            List[Chunk]: The chunks generated from the given file.
        """
        chunks = other_chunker(file=file, s3_client=self.s3_client, bucket_name=self.bucket_name)

        if chunk_clustering:
            chunks = cluster_chunks(chunks, embedding_model=self.embedding_model)

        # Ensure page numbers are a list for schema compliance
        for chunk in chunks:
            if "page_number" in chunk.metadata:
                if isinstance(chunk.metadata["page_number"], int):
                    chunk.metadata["page_numbers"] = [chunk.metadata["page_number"]]
                elif isinstance(chunk.metadata["page_number"], list):
                    chunk.metadata["page_numbers"] = chunk.metadata["page_number"]
                del chunk.metadata["page_number"]

        return chunks<|MERGE_RESOLUTION|>--- conflicted
+++ resolved
@@ -1,7 +1,6 @@
 from langchain_core.embeddings.embeddings import Embeddings
 
 from redbox.models.file import Chunk, ContentType, File
-from redbox.models.settings import Settings
 from redbox.parsing.chunk_clustering import cluster_chunks
 from redbox.parsing.chunkers import other_chunker
 from botocore.client import BaseClient
@@ -10,11 +9,7 @@
 class FileChunker:
     """A class to wrap unstructured and generate compliant chunks from files"""
 
-<<<<<<< HEAD
-    def __init__(self, s3_client: BaseClient, bucket_name: str, embedding_model: SentenceTransformer = None):
-=======
-    def __init__(self, embedding_model: Embeddings = None):
->>>>>>> b7c47747
+    def __init__(self, s3_client: BaseClient, bucket_name: str, embedding_model: Embeddings = None):
         self.supported_file_types = [content_type.value for content_type in ContentType]
         self.embedding_model = embedding_model
         self.s3_client = s3_client
