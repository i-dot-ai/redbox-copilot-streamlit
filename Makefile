.PHONY: app reqs

-include .env
export


reqs:
	poetry install

run:
	docker compose up -d elasticsearch kibana embedder ingester minio miniocreatebuckets rabbitmq core-api db django-app

stop:
	docker compose down

clean:
	docker compose down -v --rmi all --remove-orphans

build:
	docker compose build

rebuild:
	docker compose build --no-cache

test-core-api:
	poetry install --no-root --no-ansi --with worker,api,dev --without ai,ingester
	poetry run pytest core_api/tests --cov=core_api/src -v --cov-report=term-missing --cov-fail-under=45

<<<<<<< HEAD
test-embed:
	poetry install --no-root --no-ansi --with worker,api,dev --without ai,ingest,django-app,pytest-django
	poetry run pytest embed/tests --cov=embed/src -v --cov-report=term-missing --cov-fail-under=45
=======
test-embedder:
	poetry install --no-root --no-ansi --with worker,api,dev --without ai,ingester
	poetry run pytest embedder/tests --cov=embedder/src -v --cov-report=term-missing --cov-fail-under=50
>>>>>>> d30c9d99

test-redbox:
	poetry install --no-root --no-ansi --with worker,api,dev --without ai,streamlit-app,ingester
	poetry run pytest redbox/tests --cov=redbox -v --cov-report=term-missing --cov-fail-under=45

test-ingester:
	poetry install --no-root --no-ansi --with worker,ingester,dev --without ai,streamlit-app,api
	poetry run pytest ingester/tests --cov=ingester -v --cov-report=term-missing --cov-fail-under=40

test-django:
	docker compose up -d --wait db
	docker compose run django-app poetry run pytest django_app/tests/ --ds redbox_app.settings -v --cov=redbox_app.redbox_core --cov-fail-under 10
<<<<<<< HEAD
=======

test-integration:
	docker compose down
	cp .env.example .env
	docker compose build core-api embedder ingester
	docker compose up -d core-api embedder ingester
	poetry install --no-root --no-ansi --with dev --without ai,streamlit-app,api,worker,ingester
	sleep 10
	poetry run pytest tests
>>>>>>> d30c9d99

lint:
	poetry run ruff check .

format:
	poetry run ruff format .
	# additionally we format, but not lint, the notebooks
	# poetry run ruff format **/*.ipynb

safe:
	poetry run bandit -ll -r ./redbox
	poetry run bandit -ll -r ./django_app
	poetry run mypy ./redbox --ignore-missing-imports
	poetry run mypy ./django_app --ignore-missing-imports

checktypes:
	poetry run mypy redbox embedder ingester --ignore-missing-imports
	# poetry run mypy legacy_app --follow-imports skip --ignore-missing-imports

check-migrations:
	docker compose build django-app
	docker compose run django-app poetry run python django_app/manage.py migrate
	docker compose run django-app poetry run python django_app/manage.py makemigrations --check

reset-db:
	docker compose down db --volumes
	docker compose up -d db<|MERGE_RESOLUTION|>--- conflicted
+++ resolved
@@ -26,15 +26,9 @@
 	poetry install --no-root --no-ansi --with worker,api,dev --without ai,ingester
 	poetry run pytest core_api/tests --cov=core_api/src -v --cov-report=term-missing --cov-fail-under=45
 
-<<<<<<< HEAD
-test-embed:
-	poetry install --no-root --no-ansi --with worker,api,dev --without ai,ingest,django-app,pytest-django
-	poetry run pytest embed/tests --cov=embed/src -v --cov-report=term-missing --cov-fail-under=45
-=======
 test-embedder:
 	poetry install --no-root --no-ansi --with worker,api,dev --without ai,ingester
 	poetry run pytest embedder/tests --cov=embedder/src -v --cov-report=term-missing --cov-fail-under=50
->>>>>>> d30c9d99
 
 test-redbox:
 	poetry install --no-root --no-ansi --with worker,api,dev --without ai,streamlit-app,ingester
@@ -47,8 +41,6 @@
 test-django:
 	docker compose up -d --wait db
 	docker compose run django-app poetry run pytest django_app/tests/ --ds redbox_app.settings -v --cov=redbox_app.redbox_core --cov-fail-under 10
-<<<<<<< HEAD
-=======
 
 test-integration:
 	docker compose down
@@ -58,7 +50,6 @@
 	poetry install --no-root --no-ansi --with dev --without ai,streamlit-app,api,worker,ingester
 	sleep 10
 	poetry run pytest tests
->>>>>>> d30c9d99
 
 lint:
 	poetry run ruff check .
