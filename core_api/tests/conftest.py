--- conflicted
+++ resolved
@@ -4,12 +4,7 @@
 import pytest
 from elasticsearch import Elasticsearch
 from fastapi.testclient import TestClient
-<<<<<<< HEAD
-from pika import BlockingConnection
-from pika.adapters.blocking_connection import BlockingChannel
-=======
 from sentence_transformers import SentenceTransformer
->>>>>>> d30c9d99
 
 from core_api.src.app import app as application
 from core_api.src.app import env
